--- conflicted
+++ resolved
@@ -260,21 +260,7 @@
 
         id_iter = self.dhub.execute(
             proc='reference.selects.get_repository_version_id',
-<<<<<<< HEAD
             placeholders=[repository_id],
-=======
-            placeholders=[repository_id, version],
-            debug_show=self.DEBUG,
-            return_type='iter')
-
-        return id_iter.get_column_data('id')
-
-    def get_repository_id(self, name):
-
-        id_iter = self.dhub.execute(
-            proc='reference.selects.get_repository_id',
-            placeholders=[name],
->>>>>>> 628fbb25
             debug_show=self.DEBUG,
             return_type='iter')
 
