--- conflicted
+++ resolved
@@ -20,28 +20,6 @@
 
     Catches exceptions
     """
-<<<<<<< HEAD
-    try:
-        jm = JobsModel(project)
-        return model_func(jm)
-
-    except DatasetNotFoundError as e:
-        return Response(
-            {"message": "No project with name {0}".format(project)},
-            status=404,
-        )
-    except ObjectNotFoundException as e:
-        return Response({"message": unicode(e)}, status=404)
-    except Exception as e:  # pragma nocover
-        msg = {"message": unicode(e)}
-        if settings.DEBUG:
-            import traceback
-            msg["traceback"] = traceback.format_exc()
-
-        return Response(msg, status=500)
-    finally:
-        jm.disconnect()
-=======
     def use_jobs_model(*args, **kwargs):
         project = kwargs["project"]
         try:
@@ -61,7 +39,6 @@
             jm.disconnect()
 
     return use_jobs_model
->>>>>>> 64f1b323
 
 
 class ObjectstoreViewSet(viewsets.ViewSet):
@@ -272,42 +249,6 @@
         # job_groups by platform and options
         for k, g in itertools.groupby(jobs_sorted, key=platform_grouper):
 
-<<<<<<< HEAD
-            #itertools needs the elements to be sorted by the grouper
-            jobs_sorted = sorted(jobs_ungrouped, key=platform_grouper)
-
-            rs["platforms"] = []
-
-            # job_groups by platform and options
-            for k, g in itertools.groupby(jobs_sorted, key=platform_grouper):
-
-                job_group_grouper = lambda x: x["job_group_symbol"]
-                job_groups = sorted(list(g), key=job_group_grouper)
-                groups = []
-                for jg_k, jg_g in itertools.groupby(job_groups,
-                                                    job_group_grouper):
-
-                    jobs = sorted(list(jg_g),
-                                  key=lambda x: x['job_type_symbol'])
-
-                    groups.append({
-                        "symbol": jg_k,
-                        "name": jobs[0]["job_group_name"],
-                        "jobs": jobs
-                    })
-
-                    # build the uri ref for each job
-                    for job in jobs:
-                        job["resource_uri"] = reverse("jobs-detail",
-                            kwargs={"project": jm.project, "pk": job["job_id"]})
-                        del(job["job_group_name"])
-                        del(job["job_group_symbol"])
-
-                rs["platforms"].append({
-                    "name": k,
-                    "groups": groups,
-                    "warning_level": self.get_warning_level(groups)
-=======
             job_group_grouper = lambda x: x["job_group_symbol"]
             job_groups = sorted(list(g), key=job_group_grouper)
             groups = []
@@ -321,7 +262,6 @@
                     "symbol": jg_k,
                     "name": jobs[0]["job_group_name"],
                     "jobs": jobs
->>>>>>> 64f1b323
                 })
 
                 # build the uri ref for each job
