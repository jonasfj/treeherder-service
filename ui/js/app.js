--- conflicted
+++ resolved
@@ -1,13 +1,8 @@
 'use strict';
 
 var treeherder = angular.module('treeherder',
-<<<<<<< HEAD
-    ['ngResource','ui.bootstrap', 'ngSanitize',
-        'ngCookies', 'ngRoute', 'ngSanitize', 'QuickList', 'LocalStorageModule']);
-=======
     ['ngResource','ui.bootstrap', 'ngSanitize', 'ngCookies', 'ngRoute',
      'LocalStorageModule']);
->>>>>>> 80e8733f
 
 // dummy values required to use the library at: https://tbpl.mozilla.org/js/Config.js
 // for the platform name conversion
