'use strict';

/* Directives */
treeherder.directive('thCloneJobs', function(
        $rootScope, $compile, $http, $log, $interpolate,
<<<<<<< HEAD
        $templateCache, thUrl, thServiceDomain, thResultStatusInfo){
=======
        thUrl, thServiceDomain, thResultStatusInfo, thEvents){
>>>>>>> 03b71f94

    var lastJobElSelected = {};

    // CSS classes
    var btnCls = 'btn-xs';
    var selectedBtnCls = 'selected-job';
    var largeBtnCls = 'btn-lg';

    // CSS class selectors
    var jobsCloneTargetClsSel = '.th-jobs-clone-target';
    var revisionAttSiteClsSel = '.th-revision-att-site';
    var revisionCloneTargetClsSel = '.th-revision-clone-target';

    // Custom Attributes
    var jobKeyAttr = 'data-jmkey';

    // HTML Templates
    var platformHtml = '<td class="col-xs-2 platform">' +
                            '<span>{{ name }} {{ option }} </span>' +
                       '</td>';

    var jobGroupAttHtml = '<td class="col-xs-10"></td>';

    var jobGroupBeginHtml = '<span style="margin-right:6px;" class="platform-group">' +
                            '<span class="disabled job-group" title="{{ name }}">' +
                            '{{ symbol }}(</span></span>';

    var jobGroupEndHtml = '<span class="job-group-r-paren">)</span>';

    var jobBtnHtml = '<span style="margin-right:1px;" ' +
                     'class="btn job-btn btn-xs {{ btn_class }}" ' +
                     'data-jmkey="{{ key }}" title="{{ title }}" ' +
                     '>{{ value }}</span>';


    var getJobMapKey = function(job){
        return 'key' + job.id;
        };

    var getHoverText = function(job) {
        var duration = Math.round((job.end_timestamp - job.submit_timestamp) / 60);
        var jobStatus = job.result;
        if (job.state != "completed") {
            jobStatus = job.state;
        }
        return job.job_type_name + " - " + jobStatus + " - " + duration + "mins";
    };

    var selectJob = function(el){

        if(!_.isEmpty(lastJobElSelected)){
            lastJobElSelected.removeClass(selectedBtnCls);
            lastJobElSelected.removeClass(largeBtnCls);
            lastJobElSelected.addClass(btnCls);
        }

        el.removeClass(btnCls);
        el.addClass(largeBtnCls);
        el.addClass(selectedBtnCls);

    };

    var clickJobCb = function(ev, el, job){
        selectJob(el);
        $rootScope.$broadcast(thEvents.jobClick, job);
    };

    var jobContextmenuCb = function(ev, el, job){

        ev.preventDefault();

        var job_uri = job.resource_uri;

        $http.get(thServiceDomain + job_uri).
            success(function(data) {
                if (data.hasOwnProperty("artifacts")) {
                    data.artifacts.forEach(function(artifact) {
                        if (artifact.name === "Structured Log") {
                            window.open(thUrl.getLogViewerUrl(artifact.id));
                        }
                    });
                } else {
                    $log.warn("Job had no artifacts: " + job_uri);
                }
            });
    };

    var addJobBtnEls = function(jgObj, jobBtnInterpolator, jobGroupAttEl){

        var l = 0;
        var hText, key, resultState = "";
        var job, jobStatus, jobBtn = {};

        for(; l<jgObj.jobs.length; l++){

            job = jgObj.jobs[l];

            if(job.job_coalesced_to_guid != undefined){
                // Don't render coalesced jobs
                continue;
            }

            hText = getHoverText(job);
            key = getJobMapKey(job);

            resultState = job.result;
            if (job.state != "completed") {
                resultState = job.state;
            }

            jobStatus = thResultStatusInfo(resultState);

            jobStatus['key'] = key;
            jobStatus['value'] = job.job_type_symbol;
            jobStatus['title'] = hText;
            jobStatus['btn_class'] = jobStatus.btnClass;

            jobBtn = $( jobBtnInterpolator(jobStatus) );

            jobGroupAttEl.append(jobBtn);
        }
    };

    var jobMouseDown = function(ev){

        var el = $(ev.target);
        var key = el.attr(jobKeyAttr);

        //Confirm user selected a job
        if(key && !_.isEmpty(this.job_map[key])){

            var job = this.job_map[key].job_obj;

            //NOTE: scope is set to "this" by _.bind
            switch (ev.which) {
                case 1:
                    //Left mouse button pressed
                    _.bind(clickJobCb, this, ev, el, job)();
                    break;
                case 2:
                    //Middle mouse button pressed
                    break;
                case 3:
                    //Right mouse button pressed
                    _.bind(jobContextmenuCb, this, ev, el, job)();
                    break;
                default:
                    //strange mouse detected
                    _.bind(clickJobCb, this, ev, el, job)();
            }

            lastJobElSelected = el;
        }
    };

    var addRevisions = function(resultset, element){

        if(resultset.revisions.length > 0){


            var revisionSpanTxt = document.getElementById('revisionsClone.html').text;

            var revisionInterpolator = $interpolate(revisionSpanTxt);
            var ulEl = element.find('ul');

            //make sure we're starting with an empty element
            ulEl.empty();

            var revision = {};
            var revisionHtml = "";
            var userTokens = [];
            var i = 0;

            for(; i<resultset.revisions.length; i++){

                revision = resultset.revisions[i];

                userTokens = revision.author.split(/[<>]+/);
                if (userTokens.length > 1) {
                    revision['email'] = userTokens[1];
                }
                revision['name'] = userTokens[0].trim();

                revisionHtml = revisionInterpolator(revision);

                ulEl.append(revisionHtml);
            }
        }
    };

    var toggleRevisions = function(element){

        var revisionsEl = element.find('ul').parent();
        var jobsEl = element.find('table').parent();

        if(revisionsEl.css('display') === 'none'){

            if(jobsEl.css('display') === 'block'){
                toggleRevisionsSpanOnWithJobs(revisionsEl);
                //Make sure the jobs span has correct styles
                toggleJobsSpanOnWithRevisions(jobsEl);
            }else{
                toggleRevisionsSpanOnWithoutJobs(revisionsEl);
            }

        }else{
            toggleRevisionsSpanOff(revisionsEl);

            if(jobsEl.css('display') === 'block'){
                toggleJobsSpanOnWithoutRevisions(jobsEl);
            }
        }

    };
    var toggleJobs = function(element){

        var revisionsEl = element.find('ul').parent();
        var jobsEl = element.find('table').parent();

        if(jobs.css('display') === 'none'){

            if(revisionsEl.css('display') === 'block'){
                toggleJobsSpanOnWithRevisions(tableParent);
                //Make sure the revisions span has correct styles
                toggleRevisionsSpanOnWithJobs(revisionsEl);
            }else{
                toggleJobsSpanOnWithoutRevisions(tableParent);
            }

        }else{
            toggleJobsSpanOff(jobsEl);

            if(revisionsEl.css('display') === 'block'){
                toggleRevisionsOnWithoutJobs(revisionsEl);
            }
        }

    };
    var toggleRevisionsSpanOnWithJobs = function(el){
        el.css('display', 'block');
        el.addClass('col-xs-4');
    };
    var toggleRevisionsSpanOnWithoutJobs = function(el){
        el.css('display', 'block');
        el.removeClass('col-xs-4');
    };
    var toggleRevisionsSpanOff = function(el){
        el.css('display', 'none');
        el.removeClass('col-xs-4');
    };
    var toggleJobsSpanOnWithRevisions = function(el){
        tableParent.css('display', 'block');
        tableParent.removeClass('job-list-nopad');
        tableParent.removeClass('col-xs-12');
        tableParent.addClass('col-xs-8');
        tableParent.addClass('job-list-pad-left');
    };
    var toggleJobsSpanOnWithoutRevisions = function(el){
        tableParent.css('display', 'block');
        tableParent.removeClass('col-xs-8');
        tableParent.remobeClass('job-list-pad-left');
        tableParent.addClass('job-list-nopad');
        tableParent.addClass('col-xs-12');
    };
    var toggleJobsSpanOff = function(el){
        tableParent.css('display', 'none');
    };

    var linker = function(scope, element, attrs){

        //Remove any jquery on() bindings
        element.off();

        //Register events callback
        element.on('mousedown', _.bind(jobMouseDown, scope));

        $rootScope.$on(
            thEvents.revisionsLoaded, function(ev, rs){

                if(rs.id === scope.resultset.id){
                    _.bind(addRevisions, scope, rs, element)();
                }
            }
            );

        //Clone the target html
        var targetEl = $( $(jobsCloneTargetClsSel).html() );

        //Instantiate platform interpolator
        var tableEl = targetEl.find('table');
        var platformInterpolator = $interpolate(platformHtml);

        //Instantiate job group interpolator
        var jobGroupInterpolator = $interpolate(jobGroupBeginHtml);

        //Instantiate job btn interpolator
        var jobBtnInterpolator = $interpolate(jobBtnHtml);

        var j = 0;
        var name, option = "";
        var row, platformTd, jobGroupAttEl = {};

        for(; j<scope.resultset.platforms.length; j++){

            row = $('<tr></tr>');

            name = Config.OSNames[scope.resultset.platforms[j].name];
            option = scope.resultset.platforms[j].option;

            if(name === undefined){
                name = scope.resultset.platforms[j].name;
            }
            //Add platforms
            platformTd = platformInterpolator(
                {'name':name, 'option':option}
                );

            //Retrieve job group attachment element
            jobGroupAttEl = $(jobGroupAttHtml);

            var k = 0;
            var jgObj = {};
            var jobGroup = "";

            for(; k<scope.resultset.platforms[j].groups.length; k++){

                jgObj = scope.resultset.platforms[j].groups[k];

                if(jgObj.symbol != '?'){
                    // Job group detected, add job group symbols
                    jobGroup = jobGroupInterpolator(
                        scope.resultset.platforms[j].groups[k]
                        );

                    jobGroupAttEl.append(jobGroup);

                    // Add the job btn spans
                    addJobBtnEls(
                        jgObj, jobBtnInterpolator, jobGroupAttEl
                        );

                    // Add the job group closure span
                    jobGroupAttEl.append(jobGroupEndHtml);

                }else{

                    // Add the job btn spans
                    addJobBtnEls(
                        jgObj, jobBtnInterpolator, jobGroupAttEl
                        );
                }
            }

            row.append(platformTd);
            row.append(jobGroupAttEl);
            tableEl.append(row);
        }

        element.append(targetEl);
    }

    return {
        link:linker,
        replace:true
        }

});
treeherder.directive('thGlobalTopNavPanel', function () {

    return {
        restrict: "E",
        templateUrl: 'partials/thGlobalTopNavPanel.html'
    };
});

treeherder.directive('thWatchedRepoPanel', function () {

    return {
        restrict: "E",
        templateUrl: 'partials/thWatchedRepoPanel.html'
    };
});

treeherder.directive('thStatusFilterPanel', function () {

    return {
        restrict: "E",
        templateUrl: 'partials/thStatusFilterPanel.html'
    };
});

treeherder.directive('thRepoPanel', function () {

    return {
        restrict: "E",
        templateUrl: 'partials/thRepoPanel.html'
    };
});

treeherder.directive('thFilterCheckbox', function (thResultStatusInfo) {

    return {
        restrict: "E",
        link: function(scope, element, attrs) {
            scope.checkClass = thResultStatusInfo(scope.filterName).btnClass + "-count-classified";
        },
        templateUrl: 'partials/thFilterCheckbox.html'
    };
});

treeherder.directive('ngRightClick', function($parse) {
    return function(scope, element, attrs) {
        var fn = $parse(attrs.ngRightClick);
        element.bind('contextmenu', function(event) {
            scope.$apply(function() {
                event.preventDefault();
                fn(scope, {$event:event});
            });
        });
    };
});

treeherder.directive('thJobButton', function (thResultStatusInfo) {

    var getHoverText = function(job) {
        var duration = Math.round((job.end_timestamp - job.submit_timestamp) / 60);
        var status = job.result;
        if (job.state != "completed") {
            status = job.state;
        }
        return job.job_type_name + " - " + status + " - " + duration + "mins";
    };

    return {
        restrict: "E",
        link: function(scope, element, attrs) {
            var unbindWatcher = scope.$watch("job", function(newValue) {
                var resultState = scope.job.result;
                if (scope.job.state != "completed") {
                    resultState = scope.job.state;
                }
                scope.job.display = thResultStatusInfo(resultState);
                scope.hoverText = getHoverText(scope.job);

                if (scope.job.state == "completed") {
                    //Remove watchers when a job has a completed status
                    unbindWatcher();
                }

            }, true);
        },
        templateUrl: 'partials/thJobButton.html'
    };


});

treeherder.directive('thActionButton', function () {

    return {
        restrict: "E",
        templateUrl: 'partials/thActionButton.html'
    };
});

treeherder.directive('thResultCounts', function () {

    return {
        restrict: "E",
        templateUrl: 'partials/thResultCounts.html'
    };
});

treeherder.directive('thResultStatusCount', function () {

    return {
        restrict: "E",
        link: function(scope, element, attrs) {
            scope.resultCountText = scope.getCountText(scope.resultStatus);
            scope.resultStatusCountClassPrefix = scope.getCountClass(scope.resultStatus)

            // @@@ this will change once we have classifying implemented
            scope.resultCount = scope.resultset.job_counts[scope.resultStatus];
            scope.unclassifiedResultCount = scope.resultCount;
            var getCountAlertClass = function() {
                if (scope.unclassifiedResultCount) {
                    return scope.resultStatusCountClassPrefix + "-count-unclassified";
                } else {
                    return scope.resultStatusCountClassPrefix + "-count-classified";
                }
            }
            scope.countAlertClass = getCountAlertClass();
            scope.$watch("resultset.job_counts", function(newValue) {
                scope.resultCount = scope.resultset.job_counts[scope.resultStatus];
                scope.unclassifiedResultCount = scope.resultCount;
                scope.countAlertClass = getCountAlertClass();
            }, true);
        },
        templateUrl: 'partials/thResultStatusCount.html'
    };
});


treeherder.directive('thAuthor', function () {

    return {
        restrict: "E",
        scope: {
            author: '=author'
        },
        link: function(scope, element, attrs) {
            var userTokens = scope.author.split(/[<>]+/);
            var email = "";
            if (userTokens.length > 1) {
                email = userTokens[1];
            }
            scope.authorName = userTokens[0].trim();
            scope.authorEmail = email;
        },
        template: '<span title="{{authorName}}: {{authorEmail}}">{{authorName}}</span>'
    };
});


// allow an input on a form to request focus when the value it sets in its
// ``focus-me`` directive is true.  You can set ``focus-me="focusInput"`` and
// when ``$scope.focusInput`` changes to true, it will request focus on
// the element with this directive.
treeherder.directive('focusMe', function($timeout) {
  return {
    link: function(scope, element, attrs) {
      scope.$watch(attrs.focusMe, function(value) {
        if(value === true) {
          $timeout(function() {
            element[0].focus();
            scope[attrs.focusMe] = false;
          }, 0);
        }
      });
    }
  };
});

treeherder.directive('thStar', function ($parse, thStarTypes) {
    return {
        scope: {
            starId: "="
        },
        link: function(scope, element, attrs) {
            scope.$watch('starId', function(newVal) {
                if (newVal !== undefined) {
                    scope.starType = thStarTypes[newVal];
                    scope.badgeColorClass=scope.starType.star;
                    scope.hoverText=scope.starType.name;
                }
            });
        },
        template: '<span class="label {{ badgeColorClass}}" ' +
                        'title="{{ hoverText }}">' +
                        '<i class="glyphicon glyphicon-star-empty"></i>' +
                        '</span>'
    };
});

treeherder.directive('thShowJobs', function ($parse, thResultStatusInfo) {
    return {
        link: function(scope, element, attrs) {
            scope.$watch('resultSeverity', function(newVal) {
                if (newVal) {
                    var rsInfo = thResultStatusInfo(newVal)
                    scope.resultsetStateBtn = rsInfo.btnClass;
                    scope.icon = rsInfo.showButtonIcon;
                }
            });
        },
        template: '<a class="btn {{ resultsetStateBtn }} th-show-jobs-button pull-left" ' +
                       'ng-click="isCollapsedResults = !isCollapsedResults">' +
                       '<i class="{{ icon }}"></i> ' +
                       '{{ \' jobs\' | showOrHide:isCollapsedResults }}</a>'
    };
});

treeherder.directive('thRevision', function($parse) {

    return {
        restrict: "E",
        link: function(scope, element, attrs) {
            scope.$watch('resultset.revisions', function(newVal) {
                if (newVal) {
                    scope.revisionUrl = scope.currentRepo.url + "/rev/" + scope.revision.revision;
                }
            }, true);
        },
        templateUrl: 'partials/thRevision.html'
    };
});


treeherder.directive('resizablePanel', function($document, $log) {
    return {
        restrict: "E",
        link: function(scope, element, attr) {
            var startY = 0
            var container = $(element.parent());

            element.css({
                position: 'absolute',
                cursor:'row-resize',
                top:'-2px',
                width: '100%',
                height: '5px',
                'z-index': '100'

            });

            element.on('mousedown', function(event) {
                // Prevent default dragging of selected content
                event.preventDefault();
                startY = event.pageY;
                $document.on('mousemove', mousemove);
                $document.on('mouseup', mouseup);
            });

            function mousemove(event) {
                var y = startY - event.pageY;
                startY = event.pageY;
                container.height(container.height() + y);

            }

            function mouseup() {
                $document.unbind('mousemove', mousemove);
                $document.unbind('mouseup', mouseup);

            }

        }
    };
});
<|MERGE_RESOLUTION|>--- conflicted
+++ resolved
@@ -2,12 +2,8 @@
 
 /* Directives */
 treeherder.directive('thCloneJobs', function(
-        $rootScope, $compile, $http, $log, $interpolate,
-<<<<<<< HEAD
-        $templateCache, thUrl, thServiceDomain, thResultStatusInfo){
-=======
-        thUrl, thServiceDomain, thResultStatusInfo, thEvents){
->>>>>>> 03b71f94
+        $rootScope, $compile, $http, $log, $interpolate, $templateCache,
+        thUrl, thCloneHtml, thServiceDomain, thResultStatusInfo, thEvents){
 
     var lastJobElSelected = {};
 
@@ -16,32 +12,14 @@
     var selectedBtnCls = 'selected-job';
     var largeBtnCls = 'btn-lg';
 
-    // CSS class selectors
-    var jobsCloneTargetClsSel = '.th-jobs-clone-target';
-    var revisionAttSiteClsSel = '.th-revision-att-site';
-    var revisionCloneTargetClsSel = '.th-revision-clone-target';
+    var col4Cls = 'col-xs-4';
+    var col8Cls = 'col-xs-8';
+    var col12Cls = 'col-xs-12';
+    var jobListNoPadCls = 'job-list-nopad';
+    var jobListPadLeftCls = 'job-list-pad-left';
 
     // Custom Attributes
     var jobKeyAttr = 'data-jmkey';
-
-    // HTML Templates
-    var platformHtml = '<td class="col-xs-2 platform">' +
-                            '<span>{{ name }} {{ option }} </span>' +
-                       '</td>';
-
-    var jobGroupAttHtml = '<td class="col-xs-10"></td>';
-
-    var jobGroupBeginHtml = '<span style="margin-right:6px;" class="platform-group">' +
-                            '<span class="disabled job-group" title="{{ name }}">' +
-                            '{{ symbol }}(</span></span>';
-
-    var jobGroupEndHtml = '<span class="job-group-r-paren">)</span>';
-
-    var jobBtnHtml = '<span style="margin-right:1px;" ' +
-                     'class="btn job-btn btn-xs {{ btn_class }}" ' +
-                     'data-jmkey="{{ key }}" title="{{ title }}" ' +
-                     '>{{ value }}</span>';
-
 
     var getJobMapKey = function(job){
         return 'key' + job.id;
@@ -95,7 +73,7 @@
             });
     };
 
-    var addJobBtnEls = function(jgObj, jobBtnInterpolator, jobGroupAttEl){
+    var addJobBtnEls = function(jgObj, jobBtnInterpolator, jobTdEl){
 
         var l = 0;
         var hText, key, resultState = "";
@@ -127,7 +105,7 @@
 
             jobBtn = $( jobBtnInterpolator(jobStatus) );
 
-            jobGroupAttEl.append(jobBtn);
+            jobTdEl.append(jobBtn);
         }
     };
 
@@ -167,14 +145,12 @@
 
         if(resultset.revisions.length > 0){
 
-
-            var revisionSpanTxt = document.getElementById('revisionsClone.html').text;
-
-            var revisionInterpolator = $interpolate(revisionSpanTxt);
+            var revisionInterpolator = thCloneHtml.get('revisionsClone').interpolator;
+
             var ulEl = element.find('ul');
 
             //make sure we're starting with an empty element
-            ulEl.empty();
+            $(ulEl).empty();
 
             var revision = {};
             var revisionHtml = "";
@@ -192,7 +168,6 @@
                 revision['name'] = userTokens[0].trim();
 
                 revisionHtml = revisionInterpolator(revision);
-
                 ulEl.append(revisionHtml);
             }
         }
@@ -203,12 +178,19 @@
         var revisionsEl = element.find('ul').parent();
         var jobsEl = element.find('table').parent();
 
-        if(revisionsEl.css('display') === 'none'){
-
-            if(jobsEl.css('display') === 'block'){
+        var revElDisplayState = revisionsEl.css('display') || 'block';
+        var jobsElDisplayState = jobsEl.css('display') || 'block';
+
+        var rowEl = revisionsEl.parent();
+        rowEl.css('display', 'block');
+
+        if(revElDisplayState != 'block'){
+
+            if(jobsElDisplayState === 'block'){
                 toggleRevisionsSpanOnWithJobs(revisionsEl);
                 //Make sure the jobs span has correct styles
                 toggleJobsSpanOnWithRevisions(jobsEl);
+
             }else{
                 toggleRevisionsSpanOnWithoutJobs(revisionsEl);
             }
@@ -216,8 +198,12 @@
         }else{
             toggleRevisionsSpanOff(revisionsEl);
 
-            if(jobsEl.css('display') === 'block'){
+            if(jobsElDisplayState === 'block'){
                 toggleJobsSpanOnWithoutRevisions(jobsEl);
+            }else{
+                //Nothing is displayed, hide the row to
+                //prevent a double border from displaying
+                rowEl.css('display', 'none');
             }
         }
 
@@ -227,53 +213,63 @@
         var revisionsEl = element.find('ul').parent();
         var jobsEl = element.find('table').parent();
 
-        if(jobs.css('display') === 'none'){
-
-            if(revisionsEl.css('display') === 'block'){
-                toggleJobsSpanOnWithRevisions(tableParent);
+        var revElDisplayState = revisionsEl.css('display') || 'block';
+        var jobsElDisplayState = jobsEl.css('display') || 'block';
+
+        var rowEl = revisionsEl.parent();
+        rowEl.css('display', 'block');
+
+        if(jobsElDisplayState != 'block'){
+
+            if(revElDisplayState === 'block'){
+                toggleJobsSpanOnWithRevisions(jobsEl);
                 //Make sure the revisions span has correct styles
                 toggleRevisionsSpanOnWithJobs(revisionsEl);
             }else{
-                toggleJobsSpanOnWithoutRevisions(tableParent);
+                toggleJobsSpanOnWithoutRevisions(jobsEl);
             }
 
         }else{
             toggleJobsSpanOff(jobsEl);
 
-            if(revisionsEl.css('display') === 'block'){
-                toggleRevisionsOnWithoutJobs(revisionsEl);
+            if(revElDisplayState === 'block'){
+                toggleRevisionsSpanOnWithoutJobs(revisionsEl);
+            }else{
+                //Nothing is displayed, hide the row to
+                //prevent a double border from displaying
+                rowEl.css('display', 'none');
             }
         }
 
     };
     var toggleRevisionsSpanOnWithJobs = function(el){
         el.css('display', 'block');
-        el.addClass('col-xs-4');
+        el.addClass(col4Cls);
     };
     var toggleRevisionsSpanOnWithoutJobs = function(el){
         el.css('display', 'block');
-        el.removeClass('col-xs-4');
+        el.removeClass(col4Cls);
     };
     var toggleRevisionsSpanOff = function(el){
         el.css('display', 'none');
-        el.removeClass('col-xs-4');
+        el.removeClass(col4Cls);
     };
     var toggleJobsSpanOnWithRevisions = function(el){
-        tableParent.css('display', 'block');
-        tableParent.removeClass('job-list-nopad');
-        tableParent.removeClass('col-xs-12');
-        tableParent.addClass('col-xs-8');
-        tableParent.addClass('job-list-pad-left');
+        el.css('display', 'block');
+        el.removeClass(jobListNoPadCls);
+        el.removeClass(col12Cls);
+        el.addClass(col8Cls);
+        el.addClass(jobListPadLeftCls);
     };
     var toggleJobsSpanOnWithoutRevisions = function(el){
-        tableParent.css('display', 'block');
-        tableParent.removeClass('col-xs-8');
-        tableParent.remobeClass('job-list-pad-left');
-        tableParent.addClass('job-list-nopad');
-        tableParent.addClass('col-xs-12');
+        el.css('display', 'block');
+        el.removeClass(col8Cls);
+        el.removeClass(jobListPadLeftCls);
+        el.addClass(jobListNoPadCls);
+        el.addClass(col12Cls);
     };
     var toggleJobsSpanOff = function(el){
-        tableParent.css('display', 'none');
+        el.css('display', 'none');
     };
 
     var linker = function(scope, element, attrs){
@@ -284,32 +280,46 @@
         //Register events callback
         element.on('mousedown', _.bind(jobMouseDown, scope));
 
+        //Register rootScope custom event listeners
         $rootScope.$on(
             thEvents.revisionsLoaded, function(ev, rs){
-
                 if(rs.id === scope.resultset.id){
                     _.bind(addRevisions, scope, rs, element)();
                 }
-            }
-            );
+            });
+        $rootScope.$on(
+            thEvents.toggleRevisions, function(ev, rs){
+                if(rs.id === scope.resultset.id){
+                    _.bind(toggleRevisions, scope, element)();
+                }
+            });
+
+        $rootScope.$on(
+            thEvents.toggleJobs, function(ev, rs){
+                if(rs.id === scope.resultset.id){
+                    _.bind(toggleJobs, scope, element)();
+                }
+            });
 
         //Clone the target html
-        var targetEl = $( $(jobsCloneTargetClsSel).html() );
-
-        //Instantiate platform interpolator
+        var targetEl = $( thCloneHtml.get('resultsetClone').text );
+
+        //Retrieve platform interpolator
+        var platformInterpolator = thCloneHtml.get('platformClone').interpolator;
+
+        //Retrieve table el for appending
         var tableEl = targetEl.find('table');
-        var platformInterpolator = $interpolate(platformHtml);
 
         //Instantiate job group interpolator
-        var jobGroupInterpolator = $interpolate(jobGroupBeginHtml);
+        var jobGroupInterpolator = thCloneHtml.get('jobGroupBeginClone').interpolator;
 
         //Instantiate job btn interpolator
-        var jobBtnInterpolator = $interpolate(jobBtnHtml);
+        var jobBtnInterpolator = thCloneHtml.get('jobBtnClone').interpolator;
+
+        var name, option = "";
+        var row, platformTd, jobTdEl = {};
 
         var j = 0;
-        var name, option = "";
-        var row, platformTd, jobGroupAttEl = {};
-
         for(; j<scope.resultset.platforms.length; j++){
 
             row = $('<tr></tr>');
@@ -326,12 +336,12 @@
                 );
 
             //Retrieve job group attachment element
-            jobGroupAttEl = $(jobGroupAttHtml);
-
-            var k = 0;
+            jobTdEl = $( thCloneHtml.get('jobTdClone').text );
+
             var jgObj = {};
             var jobGroup = "";
 
+            var k = 0;
             for(; k<scope.resultset.platforms[j].groups.length; k++){
 
                 jgObj = scope.resultset.platforms[j].groups[k];
@@ -342,27 +352,29 @@
                         scope.resultset.platforms[j].groups[k]
                         );
 
-                    jobGroupAttEl.append(jobGroup);
+                    jobTdEl.append(jobGroup);
 
                     // Add the job btn spans
                     addJobBtnEls(
-                        jgObj, jobBtnInterpolator, jobGroupAttEl
+                        jgObj, jobBtnInterpolator, jobTdEl
                         );
 
                     // Add the job group closure span
-                    jobGroupAttEl.append(jobGroupEndHtml);
+                    jobTdEl.append(
+                        $( thCloneHtml.get('jobGroupEndClone').text )
+                        );
 
                 }else{
 
                     // Add the job btn spans
                     addJobBtnEls(
-                        jgObj, jobBtnInterpolator, jobGroupAttEl
+                        jgObj, jobBtnInterpolator, jobTdEl
                         );
                 }
             }
 
             row.append(platformTd);
-            row.append(jobGroupAttEl);
+            row.append(jobTdEl);
             tableEl.append(row);
         }
 
